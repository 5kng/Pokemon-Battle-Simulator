--- conflicted
+++ resolved
@@ -167,12 +167,9 @@
 ### 🎮 **Enhanced Battle Flow**
 - **Turn Priority**: Move priority → Effective Speed → Random tiebreaker  
 - **Status Processing**: Automatic status effects at turn start
-<<<<<<< HEAD
 - **Strategic AI**: Four difficulty levels (Easy/Medium/Hard/Expert) with sophisticated decision-making
-=======
 - **Smart AI**: Opponent prioritises damage moves and switches strategically
 - **Smart AI**: Multiple difficulty levels with strategic decision making
->>>>>>> 152d83a0
 - **Visual Polish**: Health bars, status indicators, and detailed battle log
 
 ## 📊 Data Examples
